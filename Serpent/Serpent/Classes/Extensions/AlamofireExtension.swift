//
//  AlamofireExtension.swift
//  Serializable
//
//  Created by Kasper Welner on 08/03/16.
//  Copyright © 2016 Nodes. All rights reserved.
//

import Foundation
import Alamofire

public struct Parser {
    public static let APICallSucceededNotification = "APICallSucceededNotification"
}

extension Parser {
    
    /**
     Parse any generic object using the parsing handler.
     */
    
    public static func serializer<T>(_ parsingHandler: (( _ data: Any? ) -> T?)?) -> DataResponseSerializer<T> {
        return DataResponseSerializer<T> { (request, response, data, error) -> Result<T> in
<<<<<<< HEAD
=======
           
            //If we have an error here - pass it on
            if let error = error {
                return .failure(error)
            }

>>>>>>> c9612073
            let result = Request.serializeResponseJSON(options: .allowFragments, response: response, data: data, error: error)
            switch result {
            case let .success(value):
                if let parsedObject: T = parsingHandler?( value ) {
                    NotificationCenter.default.post(name: Notification.Name(rawValue: APICallSucceededNotification), object: nil)
                    return .success(parsedObject)
                } else {
                    return .failure(NSError(domain: "Serializable.Parser", code: 2048, userInfo: [ NSLocalizedDescriptionKey : "Parsing block failed!", "JSONResponse" : value]))
                }
                
            case .failure(let error):
                //TODO: Add stubbed request for testing response not being empty
                var responseDict = [NSLocalizedDescriptionKey : "Serialization failed!"]
                if let response = response {
                    responseDict["response"] = "\(response)"
                    responseDict["error"] = "\(error)"
                }
                return .failure(NSError(domain: "Serializable.Parser", code: 2048, userInfo: responseDict))
            }
        }
    }

    /**
     Typealias for unwrapping from a dictionary, to be used if your JSON response contains top level object(s)
     That are not useful in parsing your actual model.
     */
    public typealias Unwrapper = ((_ sourceDictionary: NSDictionary, _ expectedType:Any) -> Any?)
}


//MARK: - Wrapper methods

public extension Alamofire.DataRequest
{
    /**
     Adds a handler that attempts to parse the result of the request into a **Decodable**
     
     - parameter completionHandler:A closure that is invoked when the request is finished
     
     - parameter unwrapper: A closure that extracts the data to be parsed from the JSON response data.

     - returns: The request
     */
    @discardableResult
    public func responseSerializable<T:Decodable>(_ completionHandler: @escaping (DataResponse<T>) -> Void,
                                                            unwrapper: @escaping Parser.Unwrapper,
                                                           serializer: (((_ data: Any?) -> T?)?) -> DataResponseSerializer<T> = Parser.serializer ) -> Self {
        let serializer = serializer( {
            ( data: Any? ) -> T? in
            if let sourceDictionary = data as? NSDictionary {
                let unwrappedDictionary = unwrapper(sourceDictionary, T.self) as? NSDictionary ?? sourceDictionary
                return T(dictionary: unwrappedDictionary) as T?
            }
            return nil
        })
        
        return validate().response(responseSerializer: serializer, completionHandler: completionHandler)
    }
    
    /**
     Adds a handler that attempts to parse the result of the request into an array of **Decodable**
     
     - parameter completionHandler:A closure that is invoked when the request is finished
     
     - parameter unwrapper: A closure that extracts the data to be parsed from the JSON response data.
     
     - returns: The request
     */

	@discardableResult
    public func responseSerializable<T:Decodable>(_ completionHandler: @escaping (DataResponse<[T]>) -> Void,
                                                            unwrapper: @escaping Parser.Unwrapper,
                                                           serializer: (((_ data: Any?) -> [T]?)?) -> DataResponseSerializer<[T]> = Parser.serializer ) -> Self {        
        let serializer = serializer( {
            ( data: Any? ) -> [T]? in
            var finalArray:Any? = data
            if let dataDict = data as? NSDictionary {
                if let unwrappedArray = unwrapper(dataDict, T.self) as? NSArray {
                    finalArray = unwrappedArray
                }
            }
            if let sourceArray = finalArray as? NSArray {
                return T.array(sourceArray)
            }
            return nil
        })
        return validate().response(responseSerializer: serializer, completionHandler: completionHandler)
    }
    
    /**
     Convenience method for a handler that does not need to parse the results of the network request.
     
     - parameter completionHandler:A closure that is invoked when the request is finished
     
     - returns: The request
     */
    
	@discardableResult
    public func responseSerializable(_ completionHandler: @escaping (DataResponse<NilSerializable>) -> Void) -> Self {
        return validate().responseJSON(completionHandler: completionHandler)
    }
    
}
// Convenience type for network requests with no response data
public typealias NilSerializable = Any<|MERGE_RESOLUTION|>--- conflicted
+++ resolved
@@ -21,15 +21,12 @@
     
     public static func serializer<T>(_ parsingHandler: (( _ data: Any? ) -> T?)?) -> DataResponseSerializer<T> {
         return DataResponseSerializer<T> { (request, response, data, error) -> Result<T> in
-<<<<<<< HEAD
-=======
-           
-            //If we have an error here - pass it on
+
+            // If we have an error here - pass it on
             if let error = error {
                 return .failure(error)
             }
 
->>>>>>> c9612073
             let result = Request.serializeResponseJSON(options: .allowFragments, response: response, data: data, error: error)
             switch result {
             case let .success(value):
