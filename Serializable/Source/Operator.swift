//
//  Operator.swift
//  Serializable
//
//  Created by Chris Combs on 16/02/16.
//  Copyright © 2016 Nodes. All rights reserved.
//

import Foundation


// MARK: - Custom Operators -

infix operator <== { associativity left precedence 90 }

// For Encodable
public func <==<T>(left: (dict: NSMutableDictionary, key: String), right: T?) {
    left.dict.setValue(right as? AnyObject, forKey: left.key)
}

public func <==<T: Encodable>(left: (dict: NSMutableDictionary, key: String), right: T?) {
    left.dict.setValue(right?.encodableRepresentation(), forKey: left.key)
}

// For Decodable

// Primitive
public func <==<T, S where S: Keymappable>(inout left: T?, right: (instance: S, dict: NSDictionary?, key: String)) {
    let value: T? = right.instance.mapped(right.dict, key: right.key)
    left = value ?? left
}

public func <==<T, S where S: Keymappable>(inout left: T, right: (instance: S, dict: NSDictionary?, key: String)) {
    let value: T? = right.instance.mapped(right.dict, key: right.key)
    left = value ?? left
}

// Serializable
public func <==<T, S where T: Decodable, S: Keymappable>(inout left: T?, right: (instance: S, dict: NSDictionary?, key: String)) {
    let value: T? = right.instance.mapped(right.dict, key: right.key)
    left = value ?? left
}

public func <==<T, S where T: Decodable, S: Keymappable>(inout left: T, right: (instance: S, dict: NSDictionary?, key: String)) {
    let value: T? = right.instance.mapped(right.dict, key: right.key)
    left = value ?? left
}

// Enum
public func <==<T, S where T: RawRepresentable, S: Keymappable>(inout left: T?, right: (instance: S, dict: NSDictionary?, key: String)) {
    let value: T? = right.instance.mapped(right.dict, key: right.key)
    left = value ?? left
}

public func <==<T, S where T: RawRepresentable, S: Keymappable>(inout left: T, right: (instance: S, dict: NSDictionary?, key: String)) {
<<<<<<< HEAD
	let value: T? = right.instance.mapped(right.dict, key: right.key)
	left = value ?? left
}

// [Serializable]
public func <==<T, S where T:_ArrayType, T:CollectionType, T.Generator.Element: Decodable, S: Keymappable>(inout left: T?, right: (instance: S, dict: NSDictionary?, key: String)) {
	let value: T? = right.instance.mapped(right.dict, key: right.key)
	left = value ?? left
}

public func <==<T, S where T:_ArrayType, T:CollectionType, T.Generator.Element: Decodable, S: Keymappable>(inout left: T, right: (instance: S, dict: NSDictionary?, key: String)) {
	let value: T? = right.instance.mapped(right.dict, key: right.key)
	left = value ?? left
}
=======
    let value: T? = right.instance.mapped(right.dict, key: right.key)
    left = value ?? left
}

public func <==<T, S where T: RawRepresentable, S: Keymappable>(inout left: [T]?, right: (instance: S, dict: NSDictionary?, key: String)) {
    let value: [T]? = right.instance.mapped(right.dict, key: right.key)
    left = value ?? left
}

public func <==<T, S where T: RawRepresentable, S: Keymappable>(inout left: [T], right: (instance: S, dict: NSDictionary?, key: String)) {
    let value: [T]? = right.instance.mapped(right.dict, key: right.key)
    left = value ?? left
}
>>>>>>> c0768196
<|MERGE_RESOLUTION|>--- conflicted
+++ resolved
@@ -53,22 +53,6 @@
 }
 
 public func <==<T, S where T: RawRepresentable, S: Keymappable>(inout left: T, right: (instance: S, dict: NSDictionary?, key: String)) {
-<<<<<<< HEAD
-	let value: T? = right.instance.mapped(right.dict, key: right.key)
-	left = value ?? left
-}
-
-// [Serializable]
-public func <==<T, S where T:_ArrayType, T:CollectionType, T.Generator.Element: Decodable, S: Keymappable>(inout left: T?, right: (instance: S, dict: NSDictionary?, key: String)) {
-	let value: T? = right.instance.mapped(right.dict, key: right.key)
-	left = value ?? left
-}
-
-public func <==<T, S where T:_ArrayType, T:CollectionType, T.Generator.Element: Decodable, S: Keymappable>(inout left: T, right: (instance: S, dict: NSDictionary?, key: String)) {
-	let value: T? = right.instance.mapped(right.dict, key: right.key)
-	left = value ?? left
-}
-=======
     let value: T? = right.instance.mapped(right.dict, key: right.key)
     left = value ?? left
 }
@@ -82,4 +66,3 @@
     let value: [T]? = right.instance.mapped(right.dict, key: right.key)
     left = value ?? left
 }
->>>>>>> c0768196
