--- conflicted
+++ resolved
@@ -10,7 +10,6 @@
 
 public protocol Serializable: Decodable, Encodable, Keymappable {}
 
-<<<<<<< HEAD
 // MARK: - Custom Operators -
 
 infix operator <== { associativity left precedence 90 }
@@ -80,10 +79,6 @@
 }
 
 public protocol Serializable: Decodable, Encodable, Keymappable {
-=======
-public protocol Encodable {
-	func encodableRepresentation() -> NSCoding
->>>>>>> a2485b8d
 }
 
 public protocol Decodable {
